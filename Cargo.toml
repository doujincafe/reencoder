[package]
name = "flac-reencoder"
version = "0.3.3"
edition = "2024"
repository = "https://github.com/doujincafe/reencoder/"
license = "BSD-3-Clause"
authors = ["jakka"]
description = "tool to keep your flacs reencoded"
categories = ["command-line-utilities"]
keywords = ["flac", "audio"]

[dependencies]
anyhow = "1.0.98"
clap = { version = "4.5.40", features = ["cargo", "help", "std"] }
clap_complete = "4.5.54"
directories = "6.0.0"
flac-bound = { version = "0.5.0", default-features = false, features = [
  "libflac-noogg",
] }
indicatif = { version = "0.18.0", features = ["improved_unicode"] }
walkdir = "2.5.0"
console = { version = "0.16.0", features = ["windows-console-colors"] }
<<<<<<< HEAD
ctrlc = "3.4.7"
flac-codec = { version = "1.2.0" }
turso = "0.2.2"
smol = "2.0.2"
async-trait = "0.1.89"
smol-macros = "0.1.1"
macro_rules_attribute = "0.2.2"
=======
rusqlite = { version = "0.37.0", default-features = false, features = [
  "modern_sqlite",
] }
ctrlc = "3.4.7"
flac-codec = { version = "1.2.0" }

[features]
default = ["bundled"]
bundled = ["rusqlite/bundled", "flac-bound/libflac-noogg"]
linked = ["flac-bound/libflac-nobuild"]

[dev-dependencies]
flac-bound = { version = "0.5.0", default-features = false, features = [
  "libflac-nobuild",
] }

[target.'cfg(windows)'.dependencies]
rusqlite = { version = "0.37.0", default-features = false, features = [
  "bundled-windows",
] }
flac-bound = { version = "0.5.0", default-features = false, features = [
  "libflac-noogg",
] }
>>>>>>> 72760456
<|MERGE_RESOLUTION|>--- conflicted
+++ resolved
@@ -20,36 +20,10 @@
 indicatif = { version = "0.18.0", features = ["improved_unicode"] }
 walkdir = "2.5.0"
 console = { version = "0.16.0", features = ["windows-console-colors"] }
-<<<<<<< HEAD
 ctrlc = "3.4.7"
 flac-codec = { version = "1.2.0" }
 turso = "0.2.2"
 smol = "2.0.2"
 async-trait = "0.1.89"
 smol-macros = "0.1.1"
-macro_rules_attribute = "0.2.2"
-=======
-rusqlite = { version = "0.37.0", default-features = false, features = [
-  "modern_sqlite",
-] }
-ctrlc = "3.4.7"
-flac-codec = { version = "1.2.0" }
-
-[features]
-default = ["bundled"]
-bundled = ["rusqlite/bundled", "flac-bound/libflac-noogg"]
-linked = ["flac-bound/libflac-nobuild"]
-
-[dev-dependencies]
-flac-bound = { version = "0.5.0", default-features = false, features = [
-  "libflac-nobuild",
-] }
-
-[target.'cfg(windows)'.dependencies]
-rusqlite = { version = "0.37.0", default-features = false, features = [
-  "bundled-windows",
-] }
-flac-bound = { version = "0.5.0", default-features = false, features = [
-  "libflac-noogg",
-] }
->>>>>>> 72760456
+macro_rules_attribute = "0.2.2"