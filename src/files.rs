--- conflicted
+++ resolved
@@ -51,41 +51,26 @@
 
 impl Error for FileError {}
 
-<<<<<<< HEAD
 async fn handle_file(file: &Path, conn: &Connection) -> Result<()> {
     if db::check_file(conn, file).await? {
-=======
-fn handle_file(file: &Path, conn: &Connection) -> Result<()> {
-    if db::check_file(conn, file)? {
->>>>>>> 72760456
         let modtime = file
             .metadata()?
             .modified()?
             .duration_since(UNIX_EPOCH)?
             .as_secs();
-<<<<<<< HEAD
         let db_modtime = db::get_modtime(conn, file).await?;
         if modtime != db_modtime {
             db::update_file(conn, file).await?;
-=======
-        let db_modtime = db::get_modtime(conn, file)?;
-        if modtime != db_modtime {
-            db::update_file(conn, file)?;
->>>>>>> 72760456
         }
         return Ok(());
     }
 
-<<<<<<< HEAD
     db::insert_file(conn, file).await?;
-=======
-    db::insert_file(conn, file)?;
->>>>>>> 72760456
 
     Ok(())
 }
 
-pub(crate) fn index_files_recursively(
+pub(crate) async fn index_files_recursively(
     path: &Path,
     conn: &Connection,
     handler: Arc<AtomicBool>,
@@ -105,17 +90,8 @@
         #[cfg(not(test))]
         let newbar = bar.clone();
 
-<<<<<<< HEAD
-    for entry in WalkDir::new(abspath) {
-        if handler.load(Ordering::SeqCst) {
-            let path = entry.unwrap().into_path();
-            if !path.is_file() {
-                continue;
-            }
-            if path.extension().is_some_and(|x| x == "flac") {
-                if let Err(error) = smol::block_on(async { handle_file(&path, conn).await }) {
-                    eprintln!("{}", FileError::new(&path, error));
-=======
+        let newhandler = handler.clone();
+
         let newhandler = handler.clone();
 
         #[allow(unused_variables)]
@@ -134,9 +110,6 @@
                             let _ = filesend.send(path.to_owned());
                             #[cfg(not(test))]
                             newbar.inc_length(1);
-                        }
-                    }
->>>>>>> 72760456
                 } else {
                     break;
                 }
@@ -147,7 +120,7 @@
             && handler.load(Ordering::SeqCst)
         {
             #[allow(unused_variables)]
-            if let Err(error) = handle_file(&path, conn) {
+            if let Err(error) = smol::block_on( async {handle_file(&path, conn)}).await {
                 #[cfg(not(test))]
                 bar.println(format!("{}", FileError::new(&path, error)));
             } else {
@@ -168,35 +141,20 @@
     Ok(())
 }
 
-<<<<<<< HEAD
 pub async fn reencode_files(
     conn: &Connection,
-=======
-pub(crate) fn reencode_files(
-    conn: Connection,
->>>>>>> 72760456
     handler: Arc<AtomicBool>,
     threads: usize,
 ) -> Result<()> {
     #[cfg(not(test))]
     let bar = ProgressBar::with_draw_target(
-<<<<<<< HEAD
         Some(db::get_toencode_number(conn).await?),
-=======
-        Some(db::get_toencode_number(&conn)?),
->>>>>>> 72760456
         ProgressDrawTarget::stdout_with_hz(60),
     )
     .with_style(ProgressStyle::with_template(BAR_TEMPLATE)?.progress_chars("#>-"))
     .with_message("Reencoding");
 
-<<<<<<< HEAD
     let mut files = db::get_toencode_files(conn).await?.into_iter();
-=======
-    let mut files = db::get_toencode_files(&conn)?.into_iter();
-
-    let lock = Arc::new(Mutex::new(conn));
->>>>>>> 72760456
 
     let thread_counter = Arc::new(AtomicUsize::new(0));
 
@@ -226,15 +184,10 @@
                 match handle_encode(&file, handler) {
                     Err(error) => eprintln!("{}", FileError::new(&file, error)),
                     Ok(false) => {
-<<<<<<< HEAD
                         if let Err(error) =
                             smol::block_on(async { db::update_file(&conn, &file).await })
                         {
                             eprintln!("{}", FileError::new(&file, error))
-=======
-                        if let Err(error) = db::update_file(&lock.lock().unwrap(), &file) {
-                            eprintln!("{}", FileError::new(&file, error));
->>>>>>> 72760456
                         }
                         #[cfg(not(test))]
                         bar.inc(1)
@@ -257,13 +210,8 @@
     Ok(())
 }
 
-<<<<<<< HEAD
 pub async fn clean_files(conn: &Connection, handler: Arc<AtomicBool>) -> Result<()> {
     let files = db::init_clean_files(conn).await?;
-=======
-pub(crate) fn clean_files(conn: &Connection, handler: Arc<AtomicBool>) -> Result<()> {
-    let files = db::init_clean_files(conn)?;
->>>>>>> 72760456
 
     #[cfg(not(test))]
     let spinner = ProgressBar::with_draw_target(None, ProgressDrawTarget::stdout_with_hz(60))
@@ -274,13 +222,9 @@
     files.iter().for_each(|file| {
         #[allow(clippy::collapsible_if)]
         if handler.load(Ordering::SeqCst) && !file.exists() {
-<<<<<<< HEAD
             #[cfg(not(test))]
             let spinner = spinner.clone();
             if let Err(error) = smol::block_on(async { db::remove_file(conn, file).await }) {
-=======
-            if let Err(error) = db::remove_file(conn, file) {
->>>>>>> 72760456
                 eprintln!("{}", FileError::new(file, error))
             };
             #[cfg(not(test))]
@@ -291,11 +235,7 @@
     #[cfg(not(test))]
     spinner.finish();
 
-<<<<<<< HEAD
     db::vacuum(conn).await?;
-=======
-    db::vacuum(conn)?;
->>>>>>> 72760456
 
     Ok(())
 }
@@ -310,7 +250,6 @@
     async fn test_index_lots_of_files(ex: &Executor<'_>) {
         let dbname = PathBuf::from("temp3.db");
         let handler = Arc::new(AtomicBool::new(true));
-<<<<<<< HEAD
         ex.spawn(async {
             let db = db::init_db(Some(&dbname)).await.unwrap();
             let conn = db.connect().unwrap();
@@ -318,18 +257,12 @@
             std::fs::remove_file(dbname).unwrap();
         })
         .await
-=======
-        let conn = db::init_connection(Some(&dbname)).unwrap();
-        index_files_recursively(Path::new("./testfiles"), &conn, handler).unwrap();
-        std::fs::remove_file(dbname).unwrap();
->>>>>>> 72760456
     }
 
     #[apply(test!)]
     async fn test_clean_files(ex: &Executor<'_>) {
         let dbname = PathBuf::from("temp4.db");
         let handler = Arc::new(AtomicBool::new(true));
-<<<<<<< HEAD
         ex.spawn(async {
             let db = db::init_db(Some(&dbname)).await.unwrap();
             let conn = db.connect().unwrap();
@@ -344,43 +277,21 @@
                 let filename = PathBuf::from(file);
                 db::insert_file(&conn, &filename).await.unwrap();
             }
-=======
-        let conn = db::init_connection(Some(&dbname)).unwrap();
-        let filenames = [
-            "./samples/16bit.flac",
-            "./samples/24bit.flac",
-            "./samples/32bit.flac",
-            "./samples/nonexisting.flac",
-        ];
-        std::fs::copy("./samples/32bit.flac", "./samples/nonexisting.flac").unwrap();
-        for file in filenames {
-            let filename = PathBuf::from(file);
-            db::insert_file(&conn, &filename).unwrap();
-        }
->>>>>>> 72760456
 
             std::fs::remove_file("./samples/nonexisting.flac").unwrap();
 
-<<<<<<< HEAD
             clean_files(&conn, handler).await.unwrap();
             let counter = db::init_clean_files(&conn).await.unwrap().len();
             std::fs::remove_file(dbname).unwrap();
             assert!(counter == 3)
         })
         .await;
-=======
-        clean_files(&conn, handler).unwrap();
-        let counter = db::init_clean_files(&conn).unwrap().len();
-        std::fs::remove_file(dbname).unwrap();
-        assert!(counter == 3)
->>>>>>> 72760456
     }
 
     #[apply(test!)]
     async fn test_reencode_lots_of_files(ex: &Executor<'_>) {
         let dbname = PathBuf::from("temp5.db");
         let handler = Arc::new(AtomicBool::new(true));
-<<<<<<< HEAD
         ex.spawn(async {
             let db = db::init_db(Some(&dbname)).await.unwrap();
             let conn = db.connect().unwrap();
@@ -392,15 +303,5 @@
             std::fs::remove_file(dbname).unwrap();
         })
         .await;
-=======
-        let conn = db::init_connection(Some(&dbname)).unwrap();
-        let temp = handler.clone();
-        index_files_recursively(Path::new("./testfiles"), &conn, temp).unwrap();
-        println!("\n{}", db::get_toencode_number(&conn).unwrap());
-        reencode_files(conn, handler, 4).unwrap();
-        let conn = db::init_connection(Some(&dbname)).unwrap();
-        println!("\n{}", db::get_toencode_number(&conn).unwrap());
-        std::fs::remove_file(dbname).unwrap();
->>>>>>> 72760456
     }
 }